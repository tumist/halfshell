--- conflicted
+++ resolved
@@ -72,16 +72,10 @@
 		return r.FormValue(key)
 	}
 
-<<<<<<< HEAD
 	width, _ := strconv.ParseUint(pathOrFormValue("w"), 10, 32)
 	height, _ := strconv.ParseUint(pathOrFormValue("h"), 10, 32)
 	blurRadius, _ := strconv.ParseFloat(pathOrFormValue("blur"), 64)
-=======
-	width, _ := strconv.ParseUint(r.FormValue("w"), 10, 32)
-	height, _ := strconv.ParseUint(r.FormValue("h"), 10, 32)
-	blurRadius, _ := strconv.ParseFloat(r.FormValue("blur"), 64)
-	grayScale, _ := strconv.ParseBool(r.FormValue("grayscale"))
->>>>>>> 6ad9a8f0
+	grayScale, _ := strconv.ParseBool(pathOrFormValue("grayscale"))
 
 	return &ImageSourceOptions{Path: pathArgs["image_path"]}, &ImageProcessorOptions{
 		Dimensions: ImageDimensions{width, height},
